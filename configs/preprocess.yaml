--- conflicted
+++ resolved
@@ -15,14 +15,9 @@
   - fit_outlier_detection
   - filter_outliers
   - fit_normalization
-<<<<<<< HEAD
-  - normalize
-  - tokenize
-=======
   - fit_vocabulary_indices
   - normalize
   - tokenization
->>>>>>> f368bbef
   - tensorize
 
 # Pipeline Structure
@@ -66,13 +61,9 @@
       - "code/n_patients"
       - "values/n_occurrences"
       - "values/sum"
-<<<<<<< HEAD
-      - "values/sum_sqd"
-=======
       - "values/sum_sqd"
 
   fit_vocabulary_indices:
     is_metadata: true
     ordering_method: "lexicographic"
-    output_dir: "${cohort_dir}"
->>>>>>> f368bbef
+    output_dir: "${cohort_dir}"